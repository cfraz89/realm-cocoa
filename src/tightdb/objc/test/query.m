//
//  query.m
//  TightDB
//

#import <SenTestingKit/SenTestingKit.h>

#import <tightdb/objc/tightdb.h>

TIGHTDB_TABLE_1(TestQuerySub,
                Age,  Int)

TIGHTDB_TABLE_9(TestQueryAllTypes,
                BoolCol,   Bool,
                IntCol,    Int,
                FloatCol,  Float,
                DoubleCol, Double,
                StringCol, String,
                BinaryCol, Binary,
                DateCol,   Date,
                TableCol,  TestQuerySub,
                MixedCol,  Mixed)

@interface MACtestQuery: SenTestCase
@end
@implementation MACtestQuery

- (void)testQuery
{
    TestQueryAllTypes *table = [[TestQueryAllTypes alloc] init];
    NSLog(@"Table: %@", table);
    STAssertNotNil(table, @"Table is nil");

    const char bin[4] = { 0, 1, 2, 3 };
    TightdbBinary *bin1 = [[TightdbBinary alloc] initWithData:bin size:sizeof bin / 2];
    TightdbBinary *bin2 = [[TightdbBinary alloc] initWithData:bin size:sizeof bin];
    time_t timeNow = [[NSDate date] timeIntervalSince1970];
//    TestQuerySub *subtab1 = [[TestQuerySub alloc] init];
    TestQuerySub *subtab2 = [[TestQuerySub alloc] init];
    [subtab2 addAge:100];
    TightdbMixed *mixInt1   = [TightdbMixed mixedWithInt64:1];
    TightdbMixed *mixSubtab = [TightdbMixed mixedWithTable:subtab2];

    [table addBoolCol:NO   IntCol:54       FloatCol:0.7     DoubleCol:0.8       StringCol:@"foo"
            BinaryCol:bin1 DateCol:0       TableCol:nil     MixedCol:mixInt1];

    [table addBoolCol:YES  IntCol:506      FloatCol:7.7     DoubleCol:8.8       StringCol:@"banach"
            BinaryCol:bin2 DateCol:timeNow TableCol:subtab2 MixedCol:mixSubtab];

    STAssertEquals([[[[table where].BoolCol   equal:NO]      count] unsignedLongValue], (size_t)1, @"BoolCol equal");
    STAssertEquals([[[[table where].IntCol    equal:54]      count] unsignedLongValue], (size_t)1, @"IntCol equal");
    STAssertEquals([[[[table where].FloatCol  equal:0.7f]    count] unsignedLongValue], (size_t)1, @"FloatCol equal");
    STAssertEquals([[[[table where].DoubleCol equal:0.8]     count] unsignedLongValue], (size_t)1, @"DoubleCol equal");
    STAssertEquals([[[[table where].StringCol equal:@"foo"]  count] unsignedLongValue], (size_t)1, @"StringCol equal");
    STAssertEquals([[[[table where].BinaryCol equal:bin1]    count] unsignedLongValue], (size_t)1, @"BinaryCol equal");
    STAssertEquals([[[[table where].DateCol   equal:0]       count] unsignedLongValue], (size_t)1, @"DateCol equal");
// These are not yet implemented
//    STAssertEquals([[[table where].TableCol  equal:subtab1] count], (size_t)1, @"TableCol equal");
//    STAssertEquals([[[table where].MixedCol  equal:mixInt1] count], (size_t)1, @"MixedCol equal");

    TestQueryAllTypes_Query *query = [[table where].BoolCol   equal:NO];

    STAssertEquals([[query.IntCol min] longLongValue], (int64_t)54,    @"IntCol min");
    STAssertEquals([[query.IntCol max] longLongValue], (int64_t)54,    @"IntCol max");
    STAssertEquals([[query.IntCol sum] longLongValue], (int64_t)54,    @"IntCol sum");
    STAssertEquals([[query.IntCol avg] doubleValue], 54.0,           @"IntCol avg");

    STAssertEquals([[query.FloatCol min] floatValue], 0.7f,         @"FloatCol min");
    STAssertEquals([[query.FloatCol max] floatValue], 0.7f,         @"FloatCol max");
    STAssertEquals([[query.FloatCol sum] floatValue], 0.7f, @"FloatCol sum");
    STAssertEquals([[query.FloatCol avg] doubleValue], (double)0.7f, @"FloatCol avg");

    STAssertEquals([[query.DoubleCol min] doubleValue], 0.8,         @"DoubleCol min");
    STAssertEquals([[query.DoubleCol max] doubleValue], 0.8,         @"DoubleCol max");
    STAssertEquals([[query.DoubleCol sum] doubleValue], 0.8,         @"DoubleCol sum");
    STAssertEquals([[query.DoubleCol avg] doubleValue], 0.8,         @"DoubleCol avg");

    // Check that all column conditions return query objects of the
    // right type
    [[[table where].BoolCol equal:NO].BoolCol equal:NO];

    [[[table where].IntCol equal:0].BoolCol equal:NO];
    [[[table where].IntCol notEqual:0].BoolCol equal:NO];
    [[[table where].IntCol less:0].BoolCol equal:NO];
    [[[table where].IntCol lessEqual:0].BoolCol equal:NO];
    [[[table where].IntCol greater:0].BoolCol equal:NO];
    [[[table where].IntCol greaterEqual:0].BoolCol equal:NO];
    [[[table where].IntCol between:0 to:0].BoolCol equal:NO];

    [[[table where].FloatCol equal:0].BoolCol equal:NO];
    [[[table where].FloatCol notEqual:0].BoolCol equal:NO];
    [[[table where].FloatCol less:0].BoolCol equal:NO];
    [[[table where].FloatCol lessEqual:0].BoolCol equal:NO];
    [[[table where].FloatCol greater:0].BoolCol equal:NO];
    [[[table where].FloatCol greaterEqual:0].BoolCol equal:NO];
    [[[table where].FloatCol between:0 to:0].BoolCol equal:NO];

    [[[table where].DoubleCol equal:0].BoolCol equal:NO];
    [[[table where].DoubleCol notEqual:0].BoolCol equal:NO];
    [[[table where].DoubleCol less:0].BoolCol equal:NO];
    [[[table where].DoubleCol lessEqual:0].BoolCol equal:NO];
    [[[table where].DoubleCol greater:0].BoolCol equal:NO];
    [[[table where].DoubleCol greaterEqual:0].BoolCol equal:NO];
    [[[table where].DoubleCol between:0 to:0].BoolCol equal:NO];

    [[[table where].StringCol equal:@""].BoolCol equal:NO];
    [[[table where].StringCol equal:@"" caseSensitive:NO].BoolCol equal:NO];
    [[[table where].StringCol notEqual:@""].BoolCol equal:NO];
    [[[table where].StringCol notEqual:@"" caseSensitive:NO].BoolCol equal:NO];
    [[[table where].StringCol beginsWith:@""].BoolCol equal:NO];
    [[[table where].StringCol beginsWith:@"" caseSensitive:NO].BoolCol equal:NO];
    [[[table where].StringCol endsWith:@""].BoolCol equal:NO];
    [[[table where].StringCol endsWith:@"" caseSensitive:NO].BoolCol equal:NO];
    [[[table where].StringCol contains:@""].BoolCol equal:NO];
    [[[table where].StringCol contains:@"" caseSensitive:NO].BoolCol equal:NO];

    [[[table where].BinaryCol equal:bin1].BoolCol equal:NO];
    [[[table where].BinaryCol notEqual:bin1].BoolCol equal:NO];
    [[[table where].BinaryCol beginsWith:bin1].BoolCol equal:NO];
    [[[table where].BinaryCol endsWith:bin1].BoolCol equal:NO];
    [[[table where].BinaryCol contains:bin1].BoolCol equal:NO];

    [[[table where].DateCol equal:0].BoolCol equal:NO];
    [[[table where].DateCol notEqual:0].BoolCol equal:NO];
    [[[table where].DateCol less:0].BoolCol equal:NO];
    [[[table where].DateCol lessEqual:0].BoolCol equal:NO];
    [[[table where].DateCol greater:0].BoolCol equal:NO];
    [[[table where].DateCol greaterEqual:0].BoolCol equal:NO];
    [[[table where].DateCol between:0 to:0].BoolCol equal:NO];

// These are not yet implemented
//    [[[table where].TableCol equal:nil].BoolCol equal:NO];
//    [[[table where].TableCol notEqual:nil].BoolCol equal:NO];

//    [[[table where].MixedCol equal:mixInt1].BoolCol equal:NO];
//    [[[table where].MixedCol notEqual:mixInt1].BoolCol equal:NO];
}

#define BOOL_COL 0
#define INT_COL 1
#define FLOAT_COL 2
#define DOUBLE_COL 3
#define STRING_COL 4
#define BINARY_COL 5
#define DATE_COL 6
#define MIXED_COL 7

- (void) testDynamic 
{
  
        TightdbTable *table = [[TightdbTable alloc]init];
  
        [table addColumn:tightdb_Bool name:@"BoolCol"];
        [table addColumn:tightdb_Int name:@"IntCol"];
        [table addColumn:tightdb_Float name:@"FloatCol"];
        [table addColumn:tightdb_Double name:@"DoubleCol"];
        [table addColumn:tightdb_String name:@"StringCol"];
        [table addColumn:tightdb_Binary name:@"BinaryCol"];
        [table addColumn:tightdb_Date name:@"DateCol"];
        [table addColumn:tightdb_Mixed name:@"MixedCol"];
        // TODO: add Enum<T> and Subtable<T> when possible.      
 
        const char bin[4] = { 0, 1, 2, 3 };
        time_t timeNow = [[NSDate date] timeIntervalSince1970];
        TightdbMixed *mixInt1   = [TightdbMixed mixedWithInt64:1];
        TightdbMixed *mixString   = [TightdbMixed mixedWithString:@"foo"];
        TightdbBinary *bin1 = [[TightdbBinary alloc] initWithData:bin size:sizeof bin / 2];
        TightdbBinary *bin2 = [[TightdbBinary alloc] initWithData:bin size:sizeof bin];
        
        [table addRows:2];

        [table setBool:BOOL_COL ndx:0 value:YES];
        [table setBool:BOOL_COL ndx:1 value:NO];

        [table set:INT_COL ndx:0 value:0];
        [table set:INT_COL ndx:1 value:860];

        [table setFloat:FLOAT_COL ndx:0 value:0];
        [table setFloat:FLOAT_COL ndx:1 value:5.6];

        [table setDouble:DOUBLE_COL ndx:0 value:0];
        [table setDouble:DOUBLE_COL ndx:1 value:5.6];

        [table setString:STRING_COL ndx:0 value:@""];
        [table setString:STRING_COL ndx:1 value:@"foo"];

        [table setBinary:BINARY_COL ndx:0 value:bin1];
        [table setBinary:BINARY_COL ndx:1 value:bin2];

        [table setDate:DATE_COL ndx:0 value:0];
        [table setDate:DATE_COL ndx:1 value:timeNow];

        [table setMixed:MIXED_COL ndx:0 value:mixInt1];
        [table setMixed:MIXED_COL ndx:1 value:mixString];

        // Conditions (note that count is invoked to get the number of matches)

        STAssertEquals([[[table where] betweenInt:859 to:861 colNdx:INT_COL] count], (size_t)1, @"betweenInt");
        STAssertEquals([[[table where] betweenFloat:5.5 to:5.7 colNdx:FLOAT_COL] count], (size_t)1, @"betweenFloat");
        STAssertEquals([[[table where] betweenDouble:5.5 to:5.7 colNdx:DOUBLE_COL] count], (size_t)1, @"betweenDouble");

        STAssertEquals([[[table where] equalBool:YES colNdx:BOOL_COL] count], (size_t)1, @"equalBool");
        STAssertEquals([[[table where] equalInt:860 colNdx:INT_COL] count], (size_t)1, @"equalInt");
        STAssertEquals([[[table where] equalFloat:5.6 colNdx:FLOAT_COL] count], (size_t)1, @"equalFloat");
        STAssertEquals([[[table where] equalDouble:5.6 colNdx:DOUBLE_COL] count], (size_t)1, @"equalDouble");
        STAssertEquals([[[table where] equalString:@"foo" colNdx:STRING_COL] count], (size_t)1, @"equalString");        
        STAssertEquals([[[table where] equalString:@"Foo" colNdx:STRING_COL caseSensitive:NO] count], (size_t)1, @"equalStringCaseNo");
        STAssertEquals([[[table where] equalString:@"Foo" colNdx:STRING_COL caseSensitive:YES] count], (size_t)0, @"equalStringCaseYes");
        STAssertEquals([[[table where] equalDate:timeNow colNdx:DATE_COL] count], (size_t)1, @"equalDate");
        STAssertEquals([[[table where] equalBinary:bin1 colNdx:BINARY_COL] count], (size_t)1, @"equalBinary");

        STAssertEquals([[[table where] notEqualInt:860 colNdx:INT_COL] count], (size_t)1, @"notEqualInt");
        STAssertEquals([[[table where] notEqualFloat:5.6 colNdx:FLOAT_COL] count], (size_t)1, @"notEqualFloat");
        STAssertEquals([[[table where] notEqualDouble:5.6 colNdx:DOUBLE_COL] count], (size_t)1, @"notEqualDouble");
        STAssertEquals([[[table where] notEqualString:@"foo" colNdx:STRING_COL] count], (size_t)1, @"notEqualString");        
        STAssertEquals([[[table where] notEqualString:@"Foo" colNdx:STRING_COL caseSensitive:NO] count], (size_t)1, @"notEqualStringCaseNo");
        STAssertEquals([[[table where] notEqualString:@"Foo" colNdx:STRING_COL caseSensitive:YES] count], (size_t)2, @"notEqualStringCaseYes");
        STAssertEquals([[[table where] notEqualDate:timeNow colNdx:DATE_COL] count], (size_t)1, @"notEqualDate");
        STAssertEquals([[[table where] notEqualBinary:bin1 colNdx:BINARY_COL] count], (size_t)1, @"notEqualBinary");

        STAssertEquals([[[table where] greaterInt:859 colNdx:INT_COL] count], (size_t)1, @"greaterInt");
        STAssertEquals([[[table where] greaterFloat:5.5 colNdx:FLOAT_COL] count], (size_t)1, @"greaterFloat");
        STAssertEquals([[[table where] greaterDouble:5.5 colNdx:DOUBLE_COL] count], (size_t)1, @"greaterDouble");
        STAssertEquals([[[table where] greaterDate:0 colNdx:DATE_COL] count], (size_t)1, @"greaterDate");

        STAssertEquals([[[table where] greaterEqualInt:860 colNdx:INT_COL] count], (size_t)1, @"notEqualInt");
        STAssertEquals([[[table where] greaterEqualFloat:5.6 colNdx:FLOAT_COL] count], (size_t)1, @"notEqualFloat");
        STAssertEquals([[[table where] greaterEqualDouble:5.6 colNdx:DOUBLE_COL] count], (size_t)1, @"notEqualDouble");
        STAssertEquals([[[table where] greaterEqualDate:timeNow colNdx:DATE_COL] count], (size_t)1, @"notEqualDate");

   

<<<<<<< HEAD
=======
        STAssertEquals([[[table where] sumInt:INT_COL] longLongValue], (int64_t)860, @"IntCol max");
>>>>>>> 3e9f17d9


<<<<<<< HEAD
=======
        STAssertEquals([[[[table where] betweenInt:859 to:861 colNdx:INT_COL] count] unsignedLongValue], (size_t)1, @"betweenInt");
        STAssertEquals([[[[table where] betweenFloat:5.5 to:5.7 colNdx:FLOAT_COL] count] unsignedLongValue], (size_t)1, @"betweenInt");
        STAssertEquals([[[[table where] betweenDouble:5.5 to:5.7 colNdx:DOUBLE_COL] count] unsignedLongValue], (size_t)1, @"betweenInt");
>>>>>>> 3e9f17d9
}

@end<|MERGE_RESOLUTION|>--- conflicted
+++ resolved
@@ -195,53 +195,41 @@
 
         // Conditions (note that count is invoked to get the number of matches)
 
-        STAssertEquals([[[table where] betweenInt:859 to:861 colNdx:INT_COL] count], (size_t)1, @"betweenInt");
-        STAssertEquals([[[table where] betweenFloat:5.5 to:5.7 colNdx:FLOAT_COL] count], (size_t)1, @"betweenFloat");
-        STAssertEquals([[[table where] betweenDouble:5.5 to:5.7 colNdx:DOUBLE_COL] count], (size_t)1, @"betweenDouble");
-
-        STAssertEquals([[[table where] equalBool:YES colNdx:BOOL_COL] count], (size_t)1, @"equalBool");
-        STAssertEquals([[[table where] equalInt:860 colNdx:INT_COL] count], (size_t)1, @"equalInt");
-        STAssertEquals([[[table where] equalFloat:5.6 colNdx:FLOAT_COL] count], (size_t)1, @"equalFloat");
-        STAssertEquals([[[table where] equalDouble:5.6 colNdx:DOUBLE_COL] count], (size_t)1, @"equalDouble");
-        STAssertEquals([[[table where] equalString:@"foo" colNdx:STRING_COL] count], (size_t)1, @"equalString");        
-        STAssertEquals([[[table where] equalString:@"Foo" colNdx:STRING_COL caseSensitive:NO] count], (size_t)1, @"equalStringCaseNo");
-        STAssertEquals([[[table where] equalString:@"Foo" colNdx:STRING_COL caseSensitive:YES] count], (size_t)0, @"equalStringCaseYes");
-        STAssertEquals([[[table where] equalDate:timeNow colNdx:DATE_COL] count], (size_t)1, @"equalDate");
-        STAssertEquals([[[table where] equalBinary:bin1 colNdx:BINARY_COL] count], (size_t)1, @"equalBinary");
-
-        STAssertEquals([[[table where] notEqualInt:860 colNdx:INT_COL] count], (size_t)1, @"notEqualInt");
-        STAssertEquals([[[table where] notEqualFloat:5.6 colNdx:FLOAT_COL] count], (size_t)1, @"notEqualFloat");
-        STAssertEquals([[[table where] notEqualDouble:5.6 colNdx:DOUBLE_COL] count], (size_t)1, @"notEqualDouble");
-        STAssertEquals([[[table where] notEqualString:@"foo" colNdx:STRING_COL] count], (size_t)1, @"notEqualString");        
-        STAssertEquals([[[table where] notEqualString:@"Foo" colNdx:STRING_COL caseSensitive:NO] count], (size_t)1, @"notEqualStringCaseNo");
-        STAssertEquals([[[table where] notEqualString:@"Foo" colNdx:STRING_COL caseSensitive:YES] count], (size_t)2, @"notEqualStringCaseYes");
-        STAssertEquals([[[table where] notEqualDate:timeNow colNdx:DATE_COL] count], (size_t)1, @"notEqualDate");
-        STAssertEquals([[[table where] notEqualBinary:bin1 colNdx:BINARY_COL] count], (size_t)1, @"notEqualBinary");
-
-        STAssertEquals([[[table where] greaterInt:859 colNdx:INT_COL] count], (size_t)1, @"greaterInt");
-        STAssertEquals([[[table where] greaterFloat:5.5 colNdx:FLOAT_COL] count], (size_t)1, @"greaterFloat");
-        STAssertEquals([[[table where] greaterDouble:5.5 colNdx:DOUBLE_COL] count], (size_t)1, @"greaterDouble");
-        STAssertEquals([[[table where] greaterDate:0 colNdx:DATE_COL] count], (size_t)1, @"greaterDate");
-
-        STAssertEquals([[[table where] greaterEqualInt:860 colNdx:INT_COL] count], (size_t)1, @"notEqualInt");
-        STAssertEquals([[[table where] greaterEqualFloat:5.6 colNdx:FLOAT_COL] count], (size_t)1, @"notEqualFloat");
-        STAssertEquals([[[table where] greaterEqualDouble:5.6 colNdx:DOUBLE_COL] count], (size_t)1, @"notEqualDouble");
-        STAssertEquals([[[table where] greaterEqualDate:timeNow colNdx:DATE_COL] count], (size_t)1, @"notEqualDate");
-
-   
-
-<<<<<<< HEAD
-=======
+        STAssertEquals([[[table where] betweenInt:859 to:861 colNdx:INT_COL] count], [NSNumber numberWithLongLong:1], @"betweenInt");
+        STAssertEquals([[[table where] betweenFloat:5.5 to:5.7 colNdx:FLOAT_COL] count], [NSNumber numberWithLongLong:1], @"betweenFloat");
+        STAssertEquals([[[table where] betweenDouble:5.5 to:5.7 colNdx:DOUBLE_COL] count], [NSNumber numberWithLongLong:1], @"betweenDouble");
+
+        STAssertEquals([[[table where] equalBool:YES colNdx:BOOL_COL] count], [NSNumber numberWithLongLong:1], @"equalBool");
+        STAssertEquals([[[table where] equalInt:860 colNdx:INT_COL] count], [NSNumber numberWithLongLong:1], @"equalInt");
+        STAssertEquals([[[table where] equalFloat:5.6 colNdx:FLOAT_COL] count], [NSNumber numberWithLongLong:1], @"equalFloat");
+        STAssertEquals([[[table where] equalDouble:5.6 colNdx:DOUBLE_COL] count], [NSNumber numberWithLongLong:1], @"equalDouble");
+        STAssertEquals([[[table where] equalString:@"foo" colNdx:STRING_COL] count], [NSNumber numberWithLongLong:1], @"equalString");        
+        STAssertEquals([[[table where] equalString:@"Foo" colNdx:STRING_COL caseSensitive:NO] count], [NSNumber numberWithLongLong:1], @"equalStringCaseNo");
+        STAssertEquals([[[table where] equalString:@"Foo" colNdx:STRING_COL caseSensitive:YES] count], [NSNumber numberWithLongLong:0], @"equalStringCaseYes");
+        STAssertEquals([[[table where] equalDate:timeNow colNdx:DATE_COL] count], [NSNumber numberWithLongLong:1], @"equalDate");
+        STAssertEquals([[[table where] equalBinary:bin1 colNdx:BINARY_COL] count], [NSNumber numberWithLongLong:1], @"equalBinary");
+
+        STAssertEquals([[[table where] notEqualInt:860 colNdx:INT_COL] count], [NSNumber numberWithLongLong:1], @"notEqualInt");
+        STAssertEquals([[[table where] notEqualFloat:5.6 colNdx:FLOAT_COL] count], [NSNumber numberWithLongLong:1], @"notEqualFloat");
+        STAssertEquals([[[table where] notEqualDouble:5.6 colNdx:DOUBLE_COL] count], [NSNumber numberWithLongLong:1], @"notEqualDouble");
+        STAssertEquals([[[table where] notEqualString:@"foo" colNdx:STRING_COL] count], [NSNumber numberWithLongLong:1], @"notEqualString");        
+        STAssertEquals([[[table where] notEqualString:@"Foo" colNdx:STRING_COL caseSensitive:NO] count], [NSNumber numberWithLongLong:1], @"notEqualStringCaseNo");
+        STAssertEquals([[[table where] notEqualString:@"Foo" colNdx:STRING_COL caseSensitive:YES] count], [NSNumber numberWithLongLong:2], @"notEqualStringCaseYes");
+        STAssertEquals([[[table where] notEqualDate:timeNow colNdx:DATE_COL] count], [NSNumber numberWithLongLong:1], @"notEqualDate");
+        STAssertEquals([[[table where] notEqualBinary:bin1 colNdx:BINARY_COL] count], [NSNumber numberWithLongLong:1], @"notEqualBinary");
+
+        STAssertEquals([[[table where] greaterInt:859 colNdx:INT_COL] count], [NSNumber numberWithLongLong:1], @"greaterInt");
+        STAssertEquals([[[table where] greaterFloat:5.5 colNdx:FLOAT_COL] count], [NSNumber numberWithLongLong:1], @"greaterFloat");
+        STAssertEquals([[[table where] greaterDouble:5.5 colNdx:DOUBLE_COL] count], [NSNumber numberWithLongLong:1], @"greaterDouble");
+        STAssertEquals([[[table where] greaterDate:0 colNdx:DATE_COL] count], [NSNumber numberWithLongLong:1], @"greaterDate");
+
+        STAssertEquals([[[table where] greaterEqualInt:860 colNdx:INT_COL] count], [NSNumber numberWithLongLong:1], @"notEqualInt");
+        STAssertEquals([[[table where] greaterEqualFloat:5.6 colNdx:FLOAT_COL] count], [NSNumber numberWithLongLong:1], @"notEqualFloat");
+        STAssertEquals([[[table where] greaterEqualDouble:5.6 colNdx:DOUBLE_COL] count], [NSNumber numberWithLongLong:1], @"notEqualDouble");
+        STAssertEquals([[[table where] greaterEqualDate:timeNow colNdx:DATE_COL] count], [NSNumber numberWithLongLong:1], @"notEqualDate");
+
         STAssertEquals([[[table where] sumInt:INT_COL] longLongValue], (int64_t)860, @"IntCol max");
->>>>>>> 3e9f17d9
-
-
-<<<<<<< HEAD
-=======
-        STAssertEquals([[[[table where] betweenInt:859 to:861 colNdx:INT_COL] count] unsignedLongValue], (size_t)1, @"betweenInt");
-        STAssertEquals([[[[table where] betweenFloat:5.5 to:5.7 colNdx:FLOAT_COL] count] unsignedLongValue], (size_t)1, @"betweenInt");
-        STAssertEquals([[[[table where] betweenDouble:5.5 to:5.7 colNdx:DOUBLE_COL] count] unsignedLongValue], (size_t)1, @"betweenInt");
->>>>>>> 3e9f17d9
+
 }
 
 @end