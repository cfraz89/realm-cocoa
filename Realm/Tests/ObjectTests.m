////////////////////////////////////////////////////////////////////////////
//
// Copyright 2014 Realm Inc.
//
// Licensed under the Apache License, Version 2.0 (the "License");
// you may not use this file except in compliance with the License.
// You may obtain a copy of the License at
//
// http://www.apache.org/licenses/LICENSE-2.0
//
// Unless required by applicable law or agreed to in writing, software
// distributed under the License is distributed on an "AS IS" BASIS,
// WITHOUT WARRANTIES OR CONDITIONS OF ANY KIND, either express or implied.
// See the License for the specific language governing permissions and
// limitations under the License.
//
////////////////////////////////////////////////////////////////////////////

#import "RLMTestCase.h"

#pragma mark - Test Objects

#pragma mark DefaultObject

@interface DefaultObject : RLMObject
@property int       intCol;
@property float     floatCol;
@property double    doubleCol;
@property BOOL      boolCol;
@property NSDate   *dateCol;
@property NSString *stringCol;
@property NSData   *binaryCol;
@property id        mixedCol;
@end

@implementation DefaultObject
+ (NSDictionary *)defaultPropertyValues
{
    NSString *binaryString = @"binary";
    NSData *binaryData = [binaryString dataUsingEncoding:NSUTF8StringEncoding];
    
    return @{@"intCol" : @12,
             @"floatCol" : @88.9f,
             @"doubleCol" : @1002.892,
             @"boolCol" : @YES,
             @"dateCol" : [NSDate dateWithTimeIntervalSince1970:999999],
             @"stringCol" : @"potato",
             @"binaryCol" : binaryData,
             @"mixedCol" : @"foo"};
}
@end

#pragma mark IgnoredURLObject

@interface IgnoredURLObject : RLMObject
@property NSString *name;
@property NSURL *url;
@end

@implementation IgnoredURLObject
+ (NSArray *)ignoredProperties
{
    return @[@"url"];
}
@end

#pragma mark IndexedObject

@interface IndexedObject : RLMObject
@property NSString *name;
@property NSInteger age;
@end

@implementation IndexedObject
+ (RLMPropertyAttributes)attributesForProperty:(NSString *)propertyName
{
    RLMPropertyAttributes superAttributes = [super attributesForProperty:propertyName];
    if ([propertyName isEqualToString:@"name"]) {
        superAttributes |= RLMPropertyAttributeIndexed;
    }
    return superAttributes;
}
@end

#pragma mark - Tests

@interface ObjectTests : RLMTestCase
@end

@implementation ObjectTests

-(void)testObjectInit
{
    RLMRealm *realm = [RLMRealm defaultRealm];
    
    [realm beginWriteTransaction];
    
    // Init object before adding to realm
    EmployeeObject *soInit = [[EmployeeObject alloc] init];
    soInit.name = @"Peter";
    soInit.age = 30;
    soInit.hired = YES;
    [realm addObject:soInit];
    
    // Create object while adding to realm using NSArray
    EmployeeObject *soUsingArray = [EmployeeObject createInRealm:realm withObject:@[@"John", @40, @NO]];
    
    // Create object while adding to realm using NSDictionary
    EmployeeObject *soUsingDictionary = [EmployeeObject createInRealm:realm withObject:@{@"name": @"Susi", @"age": @25, @"hired": @YES}];
    
    [realm commitWriteTransaction];
    
    XCTAssertEqualObjects(soInit.name, @"Peter", @"Name should be Peter");
    XCTAssertEqual(soInit.age, 30, @"Age should be 30");
    XCTAssertEqual(soInit.hired, YES, @"Hired should YES");
    
    XCTAssertEqualObjects(soUsingArray.name, @"John", @"Name should be John");
    XCTAssertEqual(soUsingArray.age, 40, @"Age should be 40");
    XCTAssertEqual(soUsingArray.hired, NO, @"Hired should NO");
    
    XCTAssertEqualObjects(soUsingDictionary.name, @"Susi", @"Name should be Susi");
    XCTAssertEqual(soUsingDictionary.age, 25, @"Age should be 25");
    XCTAssertEqual(soUsingDictionary.hired, YES, @"Hired should YES");
}

- (void)testObjectSubscripting
{
    RLMRealm *realm = [RLMRealm defaultRealm];
    
    [realm beginWriteTransaction];
    IntObject *obj0 = [IntObject createInRealm:realm withObject:@[@10]];
    IntObject *obj1 = [IntObject createInRealm:realm withObject:@[@20]];
    [realm commitWriteTransaction];

    XCTAssertEqual(obj0.intCol, 10,  @"integer should be 10");
    XCTAssertEqual(obj1.intCol, 20, @"integer should be 20");

    [realm beginWriteTransaction];
    obj0.intCol = 7;
    [realm commitWriteTransaction];

    XCTAssertEqual(obj0.intCol, 7,  @"integer should be 7");
}

- (void)testKeyedSubscripting
{
    RLMRealm *realm = [RLMRealm defaultRealm];
    [realm beginWriteTransaction];
    EmployeeObject *obj0 = [EmployeeObject createInRealm:realm withObject:@{@"name" : @"Test1", @"age" : @24, @"hired": @NO}];
    EmployeeObject *obj1 = [EmployeeObject createInRealm:realm withObject:@{@"name" : @"Test2", @"age" : @25, @"hired": @YES}];
    [realm commitWriteTransaction];
    
    XCTAssertEqualObjects(obj0[@"name"], @"Test1",  @"Name should be Test1");
    XCTAssertEqualObjects(obj1[@"name"], @"Test2", @"Name should be Test1");
    
    [realm beginWriteTransaction];
    obj0[@"name"] = @"newName";
    [realm commitWriteTransaction];
    
    XCTAssertEqualObjects(obj0[@"name"], @"newName",  @"Name should be newName");
}

- (void)testObjectCount
{
    RLMRealm *realm = [RLMRealm defaultRealm];
    
    [realm beginWriteTransaction];
    [IntObject createInRealm:realm withObject:(@[@23])];
    [IntObject createInRealm:realm withObject:(@[@23])];
    [IntObject createInRealm:realm withObject:(@[@22])];
    [IntObject createInRealm:realm withObject:(@[@29])];
    [IntObject createInRealm:realm withObject:(@[@2])];
    [IntObject createInRealm:realm withObject:(@[@24])];
    [IntObject createInRealm:realm withObject:(@[@21])];
    [realm commitWriteTransaction];
  
<<<<<<< HEAD
    XCTAssertEqual([IntObject objectsWhere:@"intCol == 23"].count, (NSUInteger)2, @"count should return 2");
    XCTAssertEqual([IntObject objectsWhere:@"intCol >= 10"].count, (NSUInteger)6, @"count should return 6");
    XCTAssertEqual([IntObject objectsWhere:@"intCol == 1"].count, (NSUInteger)0, @"count should return 0");
    XCTAssertEqual([IntObject objectsWhere:@"intCol == 2"].count, (NSUInteger)1, @"count should return 1");
    XCTAssertEqual([IntObject objectsWhere:@"intCol < 30"].count, (NSUInteger)7, @"count should return 7");
=======
    XCTAssertEqual([AgeObject objectsWithPredicateFormat:@"age == 23"].count, (NSUInteger)2, @"count should return 2");
    XCTAssertEqual([AgeObject objectsWithPredicateFormat:@"age >= 10"].count, (NSUInteger)6, @"count should return 6");
    XCTAssertEqual([AgeObject objectsWithPredicateFormat:@"age == 1"].count, (NSUInteger)0, @"count should return 0");
    XCTAssertEqual([AgeObject objectsWithPredicateFormat:@"age == 2"].count, (NSUInteger)1, @"count should return 1");
    XCTAssertEqual([AgeObject objectsWithPredicateFormat:@"age < 30"].count, (NSUInteger)7, @"count should return 7");
>>>>>>> a3fe4b9f
}

- (void)testDataTypes
{
    RLMRealm *realm = [RLMRealm defaultRealm];
    [realm beginWriteTransaction];
    
    const char bin[4] = { 0, 1, 2, 3 };
    NSData* bin1 = [[NSData alloc] initWithBytes:bin length:sizeof bin / 2];
    NSData* bin2 = [[NSData alloc] initWithBytes:bin length:sizeof bin];
    NSDate *timeNow = [NSDate dateWithTimeIntervalSince1970:1000000];
    NSDate *timeZero = [NSDate dateWithTimeIntervalSince1970:0];

    AllTypesObject *c = [[AllTypesObject alloc] init];
    
    c.BoolCol   = NO;
    c.IntCol  = 54;
    c.FloatCol = 0.7f;
    c.DoubleCol = 0.8;
    c.StringCol = @"foo";
    c.BinaryCol = bin1;
    c.DateCol = timeZero;
    c.cBoolCol = false;
    c.longCol = 99;
    c.mixedCol = @"string";
    c.objectCol = [[StringObject alloc] init];
    c.objectCol.stringCol = @"c";
    
    [realm addObject:c];

    [AllTypesObject createInRealm:realm withObject:@[@YES, @506, @7.7f, @8.8, @"banach", bin2,
                                                     timeNow, @YES, @(-20), @2, NSNull.null]];
    [realm commitWriteTransaction];
    
    AllTypesObject* row1 = [AllTypesObject allObjects][0];
    AllTypesObject* row2 = [AllTypesObject allObjects][1];

    XCTAssertEqual(row1.boolCol, NO,                    @"row1.BoolCol");
    XCTAssertEqual(row2.boolCol, YES,                   @"row2.BoolCol");
    XCTAssertEqual(row1.intCol, 54,                     @"row1.IntCol");
    XCTAssertEqual(row2.intCol, 506,                    @"row2.IntCol");
    XCTAssertEqual(row1.floatCol, 0.7f,                 @"row1.FloatCol");
    XCTAssertEqual(row2.floatCol, 7.7f,                 @"row2.FloatCol");
    XCTAssertEqual(row1.doubleCol, 0.8,                 @"row1.DoubleCol");
    XCTAssertEqual(row2.doubleCol, 8.8,                 @"row2.DoubleCol");
    XCTAssertTrue([row1.stringCol isEqual:@"foo"],      @"row1.StringCol");
    XCTAssertTrue([row2.stringCol isEqual:@"banach"],   @"row2.StringCol");
    XCTAssertTrue([row1.binaryCol isEqual:bin1],        @"row1.BinaryCol");
    XCTAssertTrue([row2.binaryCol isEqual:bin2],        @"row2.BinaryCol");
    XCTAssertTrue(([row1.dateCol isEqual:timeZero]),    @"row1.DateCol");
    XCTAssertTrue(([row2.dateCol isEqual:timeNow]),     @"row2.DateCol");
    XCTAssertEqual(row1.cBoolCol, (bool)false,          @"row1.cBoolCol");
    XCTAssertEqual(row2.cBoolCol, (bool)true,           @"row2.cBoolCol");
    XCTAssertEqual(row1.longCol, 99L,                   @"row1.IntCol");
    XCTAssertEqual(row2.longCol, -20L,                  @"row2.IntCol");
    XCTAssertTrue([row1.objectCol.stringCol isEqual:@"c"], @"row1.objectCol");
    XCTAssertNil(row2.objectCol,                        @"row2.objectCol");

    XCTAssertTrue([row1.mixedCol isEqual:@"string"],    @"row1.mixedCol");
    XCTAssertEqualObjects(row2.mixedCol, @2,            @"row2.mixedCol");
}

#pragma mark - Default Property Values

- (void)testNoDefaultPropertyValues
{
    // Test alloc init does not crash for no defaultPropertyValues implementation
    XCTAssertNoThrow(([[EmployeeObject alloc] init]), @"Not implementing defaultPropertyValues should not crash");
}

- (void)testNoDefaultAdd
{
    RLMRealm *realm = [RLMRealm defaultRealm];
    
    [realm beginWriteTransaction];
    
    // Test #1
    StringObject *stringObject = [[StringObject alloc] init];
    XCTAssertThrows(([realm addObject:stringObject]), @"Adding object with no values specified for NSObject properties should throw exception if NSObject property is nil");
    
    // Test #2
    stringObject.stringCol = @"";
    XCTAssertNoThrow(([realm addObject:stringObject]), @"Having values in all NSObject properties should not throw exception when being added to realm");
    
    // Test #3
//    FIXME: Test should pass
//    IntObject *intObj = [[IntObject alloc] init];
//    XCTAssertThrows(([realm addObject:intObj]), @"Adding object with no values specified for NSObject properties should throw exception if NSObject property is nil");
    
    [realm commitWriteTransaction];
}

- (void)testDefaultValues
{
    RLMRealm *realm = [RLMRealm defaultRealm];
    
    [realm beginWriteTransaction];
    
    const int inputInt = 98;
    const float inputFloat = 231.0f;
    const double inputDouble = 123732.9231;
    const BOOL inputBool = NO;
    NSDate * const inputDate = [NSDate dateWithTimeIntervalSince1970:454321];
    NSString * const inputString = @"Westeros";
    NSData * const inputData = [@"inputData" dataUsingEncoding:NSUTF8StringEncoding];
    id inputMixed = @"Tyrion";
    
    NSDictionary * const inputKeyPathsAndValues = @{@"intCol" : @(inputInt), @"floatCol" : @(inputFloat), @"doubleCol" : @(inputDouble), @"boolCol" : @(inputBool), @"dateCol" : inputDate, @"stringCol" : inputString, @"binaryCol" : inputData, @"mixedCol" : inputMixed};
    NSArray * const keyPaths = inputKeyPathsAndValues.allKeys;
    
    for (NSUInteger i = 0; i < keyPaths.count; i++) {
        NSString *keyToDefault = keyPaths[i];
        NSMutableDictionary *dict = [inputKeyPathsAndValues mutableCopy];
        [dict removeObjectForKey:keyToDefault];
        
        [DefaultObject createInRealm:realm withObject:dict];
    }
    
    [realm commitWriteTransaction];

    // Test allObject for DefaultObject
    NSDictionary * const defaultKeyPathsAndValues = [DefaultObject defaultPropertyValues];
    for (NSUInteger i = 0; i < keyPaths.count; i++) {
        NSString *keyToDefault = keyPaths[i];
        DefaultObject *object = [DefaultObject allObjects][i];
        
        for (NSUInteger j = 0; j < keyPaths.count; j++) {
            NSString *key = keyPaths[j];
            if ([key isEqualToString:keyToDefault]) {
                XCTAssertEqualObjects([object valueForKey:keyToDefault], defaultKeyPathsAndValues[keyToDefault], @"Value should match value in defaultPropertyValues method");
            }
            else {
                XCTAssertEqualObjects([object valueForKey:key], inputKeyPathsAndValues[key], @"Value should match value that object was initialized with");
            }
        }        
    }
}

#pragma mark - Ignored Properties

- (void)testIgnoredUnsupportedProperty
{
    RLMRealm *realm = [RLMRealm defaultRealm];
    
    [realm beginWriteTransaction];
    XCTAssertNoThrow([IgnoredURLObject new], @"Creating a new object with an (ignored) unsupported \
                                               property type should not throw");
}

- (void)testCanUseIgnoredProperty
{
    NSURL *url = [NSURL URLWithString:@"http://realm.io"];
    RLMRealm *realm = [RLMRealm defaultRealm];
    
    [realm beginWriteTransaction];
    
    IgnoredURLObject *obj = [IgnoredURLObject new];
    obj.name = @"Realm";
    obj.url = url;
    [realm addObject:obj];
    XCTAssertEqual(obj.url, url, @"ignored properties should still be assignable and gettable inside a write block");
    
    [realm commitWriteTransaction];
    
    XCTAssertEqual(obj.url, url, @"ignored properties should still be assignable and gettable outside a write block");
    
    IgnoredURLObject *obj2 = [[IgnoredURLObject objectsWithPredicate:nil] firstObject];
    XCTAssertNotNil(obj2, @"object with ignored property should still be stored and accessible through the realm");
    
    XCTAssertEqualObjects(obj2.name, obj.name, @"persisted property should be the same");
    XCTAssertNil(obj2.url, @"ignored property should be nil when getting from realm");
}

- (void)testCreateInRealmValidationForDictionary
{
    RLMRealm *realm = [RLMRealm defaultRealm];
    
    const char bin[4] = { 0, 1, 2, 3 };
    NSData* bin1 = [[NSData alloc] initWithBytes:bin length:sizeof bin / 2];
    NSDate *timeNow = [NSDate dateWithTimeIntervalSince1970:1000000];
    NSDictionary * const dictValidAllTypes = @{@"boolCol" : @NO,
                                               @"intCol" : @54,
                                               @"floatCol" : @0.7f,
                                               @"doubleCol" : @0.8,
                                               @"stringCol" : @"foo",
                                               @"binaryCol" : bin1,
                                               @"dateCol" : timeNow,
                                               @"cBoolCol" : @NO,
                                               @"longCol" : @(99),
                                               @"mixedCol" : @"mixed",
                                               @"objectCol": NSNull.null};
    
    [realm beginWriteTransaction];
    
    // Test NSDictonary
    XCTAssertNoThrow(([AllTypesObject createInRealm:realm withObject:dictValidAllTypes]), @"Creating object with valid value types should not throw exception");
    
    for (NSString *keyToInvalidate in dictValidAllTypes.allKeys) {
        NSMutableDictionary *invalidInput = [dictValidAllTypes mutableCopy];
        id obj = @"invalid";
        if ([keyToInvalidate isEqualToString:@"stringCol"]) {
            obj = @1;
        }
        
        invalidInput[keyToInvalidate] = obj;
        
        // Ignoring test for mixedCol since only NSObjects can go in NSDictionary
        if (![keyToInvalidate isEqualToString:@"mixedCol"]) {
            XCTAssertThrows(([AllTypesObject createInRealm:realm withObject:invalidInput]), @"Creating object with invalid value types should throw exception");
        }
    }
    
    
    [realm commitWriteTransaction];
}

- (void)testCreateInRealmValidationForArray
{
    RLMRealm *realm = [RLMRealm defaultRealm];
    
    // add test/link object to realm
    [realm beginWriteTransaction];
    StringObject *to = [StringObject createInRealm:realm withObject:@[@"c"]];
    [realm commitWriteTransaction];
    
    const char bin[4] = { 0, 1, 2, 3 };
    NSData* bin1 = [[NSData alloc] initWithBytes:bin length:sizeof bin / 2];
    NSDate *timeNow = [NSDate dateWithTimeIntervalSince1970:1000000];
    NSArray * const arrayValidAllTypes = @[@NO, @54, @0.7f, @0.8, @"foo", bin1, timeNow, @NO, @(99), @"mixed", to];
    
    [realm beginWriteTransaction];
    
    // Test NSArray
    XCTAssertNoThrow(([AllTypesObject createInRealm:realm withObject:arrayValidAllTypes]), @"Creating object with valid value types should not throw exception");
    
    const NSInteger stringColIndex = 4;
    const NSInteger mixedColIndex = 9;
    for (NSUInteger i = 0; i < arrayValidAllTypes.count; i++) {
        NSMutableArray *invalidInput = [arrayValidAllTypes mutableCopy];
        
        id obj = @"invalid";
        if (i == stringColIndex) {
            obj = @1;
        }
        
        invalidInput[i] = obj;
        
        // Ignoring test for mixedCol since only NSObjects can go in NSArray
        if (i != mixedColIndex) {
            XCTAssertThrows(([AllTypesObject createInRealm:realm withObject:invalidInput]), @"Creating object with invalid value types should throw exception");
        }
    }
    
    [realm commitWriteTransaction];
}

- (void)testCreateInRealmWithMissingValue
{
    RLMRealm *realm = [RLMRealm defaultRealm];
    
    [realm beginWriteTransaction];
    
    // This exception only gets thrown when there is no default vaule and it is for an NSObject property
    XCTAssertThrows(([EmployeeObject createInRealm:realm withObject:@{@"age" : @27, @"hired" : @YES}]), @"Missing values in NSDictionary should throw default value exception");
    
    // This exception gets thrown when count of array does not match with object schema
    XCTAssertThrows(([EmployeeObject createInRealm:realm withObject:@[@27, @YES]]), @"Missing values in NSDictionary should throw default value exception");
    
    [realm commitWriteTransaction];
}

- (void)testObjectDescription
{
    RLMRealm *realm = [RLMRealm defaultRealm];
    
    [realm beginWriteTransaction];
    
    // Init object before adding to realm
    EmployeeObject *soInit = [[EmployeeObject alloc] init];
    soInit.name = @"Peter";
    soInit.age = 30;
    soInit.hired = YES;
    [realm addObject:soInit];
    
    // description asserts block
    void(^descriptionAsserts)(NSString *) = ^(NSString *description) {
        XCTAssertTrue([description rangeOfString:@"name"].location != NSNotFound, @"column names should be displayed when calling \"description\" on RLMObject subclasses");
        XCTAssertTrue([description rangeOfString:@"Peter"].location != NSNotFound, @"column values should be displayed when calling \"description\" on RLMObject subclasses");
        
        XCTAssertTrue([description rangeOfString:@"age"].location != NSNotFound, @"column names should be displayed when calling \"description\" on RLMObject subclasses");
        XCTAssertTrue([description rangeOfString:[@30 description]].location != NSNotFound, @"column values should be displayed when calling \"description\" on RLMObject subclasses");
        
        XCTAssertTrue([description rangeOfString:@"hired"].location != NSNotFound, @"column names should be displayed when calling \"description\" on RLMObject subclasses");
        XCTAssertTrue([description rangeOfString:[@YES description]].location != NSNotFound, @"column values should be displayed when calling \"description\" on RLMObject subclasses");
    };
    
    // Test description in write block
    descriptionAsserts(soInit.description);
    
    [realm commitWriteTransaction];
    
    // Test description in read block
<<<<<<< HEAD
    NSString *objDescription = [[[EmployeeObject objectsWhere:nil] firstObject] description];
=======
    NSString *objDescription = [[[SimpleObject objectsWithPredicate:nil] firstObject] description];
>>>>>>> a3fe4b9f
    descriptionAsserts(objDescription);
}

#pragma mark - Indexing Tests

- (void)testIndex
{
    RLMProperty *nameProperty = [RLMRealm defaultRealm].schema[IndexedObject.className][@"name"];
    XCTAssertTrue(nameProperty.attributes & RLMPropertyAttributeIndexed, @"indexed property should have an index");
    
    RLMProperty *ageProperty = [RLMRealm defaultRealm].schema[IndexedObject.className][@"age"];
    XCTAssertFalse(ageProperty.attributes & RLMPropertyAttributeIndexed, @"non-indexed property shouldn't have an index");
}

@end<|MERGE_RESOLUTION|>--- conflicted
+++ resolved
@@ -174,19 +174,11 @@
     [IntObject createInRealm:realm withObject:(@[@21])];
     [realm commitWriteTransaction];
   
-<<<<<<< HEAD
-    XCTAssertEqual([IntObject objectsWhere:@"intCol == 23"].count, (NSUInteger)2, @"count should return 2");
-    XCTAssertEqual([IntObject objectsWhere:@"intCol >= 10"].count, (NSUInteger)6, @"count should return 6");
-    XCTAssertEqual([IntObject objectsWhere:@"intCol == 1"].count, (NSUInteger)0, @"count should return 0");
-    XCTAssertEqual([IntObject objectsWhere:@"intCol == 2"].count, (NSUInteger)1, @"count should return 1");
-    XCTAssertEqual([IntObject objectsWhere:@"intCol < 30"].count, (NSUInteger)7, @"count should return 7");
-=======
-    XCTAssertEqual([AgeObject objectsWithPredicateFormat:@"age == 23"].count, (NSUInteger)2, @"count should return 2");
-    XCTAssertEqual([AgeObject objectsWithPredicateFormat:@"age >= 10"].count, (NSUInteger)6, @"count should return 6");
-    XCTAssertEqual([AgeObject objectsWithPredicateFormat:@"age == 1"].count, (NSUInteger)0, @"count should return 0");
-    XCTAssertEqual([AgeObject objectsWithPredicateFormat:@"age == 2"].count, (NSUInteger)1, @"count should return 1");
-    XCTAssertEqual([AgeObject objectsWithPredicateFormat:@"age < 30"].count, (NSUInteger)7, @"count should return 7");
->>>>>>> a3fe4b9f
+    XCTAssertEqual([IntObject objectsWithPredicateFormat:@"intCol == 23"].count, (NSUInteger)2, @"count should return 2");
+    XCTAssertEqual([IntObject objectsWithPredicateFormat:@"intCol >= 10"].count, (NSUInteger)6, @"count should return 6");
+    XCTAssertEqual([IntObject objectsWithPredicateFormat:@"intCol == 1"].count, (NSUInteger)0, @"count should return 0");
+    XCTAssertEqual([IntObject objectsWithPredicateFormat:@"intCol == 2"].count, (NSUInteger)1, @"count should return 1");
+    XCTAssertEqual([IntObject objectsWithPredicateFormat:@"intCol < 30"].count, (NSUInteger)7, @"count should return 7");
 }
 
 - (void)testDataTypes
@@ -489,11 +481,7 @@
     [realm commitWriteTransaction];
     
     // Test description in read block
-<<<<<<< HEAD
-    NSString *objDescription = [[[EmployeeObject objectsWhere:nil] firstObject] description];
-=======
-    NSString *objDescription = [[[SimpleObject objectsWithPredicate:nil] firstObject] description];
->>>>>>> a3fe4b9f
+    NSString *objDescription = [[[EmployeeObject objectsWithPredicate:nil] firstObject] description];
     descriptionAsserts(objDescription);
 }
 
